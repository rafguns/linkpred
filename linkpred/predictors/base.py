--- conflicted
+++ resolved
@@ -1,5 +1,3 @@
-import networkx as nx
-
 from .util import neighbourhood
 
 __all__ = ["Predictor",
@@ -23,13 +21,8 @@
     >>> # Add the node attribute "bipartite"
     >>> B.add_nodes_from([1,2,3,4], bipartite=0)
     >>> B.add_nodes_from(['a','b','c'], bipartite=1)
-<<<<<<< HEAD
     >>> B.add_edges_from([(1,'a'), (1,'b'), (2,'b'), (2,'c'),
     ...                   (3,'c'), (4,'a')])
-=======
-    >>> B.add_edges_from([(1,'a'), (1,'b'), (2,'b'), (2,'c'), (3,'c'),
-    ...                   (4,'a')])
->>>>>>> dd76815f
     >>> p = Predictor(B, eligible='bipartite')
     >>> p.eligible_node(1)
     0
@@ -52,31 +45,19 @@
             and non-eligible nodes. We only try to predict links between
             two eligible nodes.
 
-<<<<<<< HEAD
-        only_new : True|False
-            If True, this ensures that we only predict 'new' links that are not
-            yet present in G. Otherwise, we predict all links, regardless of
-            whether or not they are in G.
-=======
         excluded : iterable
-            A list or iterable of node pairs that should be excluded
->>>>>>> dd76815f
+            A list or iterable of node pairs that should be excluded (i.e., not
+            predicted). This is useful to, for instance, make sure that we only
+            predict new linsk that are not currently in G.
 
         """
         self.G = G
         self.eligible_attr = eligible
-<<<<<<< HEAD
-        self.only_new = only_new
         self.name = self.__class__.__name__
-
-        # Add a decorator to predict(), to do the necessary postprocessing for
-        # filtering out new links if only_new is False. We do this in
-=======
         self.excluded = excluded
 
         # Add a decorator to predict(), to do the necessary postprocessing for
         # filtering out links if `excluded` is not empty. We do this in
->>>>>>> dd76815f
         # __init__() such that child classes need not be changed.
         def add_postprocessing(func):
             def predict_and_postprocess(*args, **kwargs):
